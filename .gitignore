--- conflicted
+++ resolved
@@ -143,10 +143,6 @@
 checkpoints/*
 
 # print log
-<<<<<<< HEAD
-*.txt
-=======
 *.txt
 test.ipynb
-computeEnergy.ipynb
->>>>>>> b4c1dbe6
+computeEnergy.ipynb