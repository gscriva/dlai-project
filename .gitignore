# Byte-compiled / optimized / DLL files
__pycache__/
*.py[cod]
*$py.class

# C extensions
*.so

# Distribution / packaging
.Python
build/
develop-eggs/
dist/
downloads/
eggs/
.eggs/
lib/
lib64/
parts/
sdist/
var/
wheels/
pip-wheel-metadata/
share/python-wheels/
*.egg-info/
.installed.cfg
*.egg
MANIFEST

# PyInstaller
#  Usually these files are written by a python script from a template
#  before PyInstaller builds the exe, so as to inject date/other infos into it.
*.manifest
*.spec

# Installer logs
pip-log.txt
pip-delete-this-directory.txt

# Unit test / coverage reports
htmlcov/
.tox/
.nox/
.coverage
.coverage.*
.cache
nosetests.xml
coverage.xml
*.cover
*.py,cover
.hypothesis/
.pytest_cache/

# Translations
*.mo
*.pot

# Django stuff:
*.log
local_settings.py
db.sqlite3
db.sqlite3-journal

# Flask stuff:
instance/
.webassets-cache

# Scrapy stuff:
.scrapy

# Sphinx documentation
docs/_build/

# PyBuilder
target/

# Jupyter Notebook
.ipynb_checkpoints

# IPython
profile_default/
ipython_config.py

# pyenv
.python-version

# pipenv
#   According to pypa/pipenv#598, it is recommended to include Pipfile.lock in version control.
#   However, in case of collaboration, if having platform-specific dependencies or dependencies
#   having no cross-platform support, pipenv may install dependencies that don't work, or not
#   install all needed dependencies.
#Pipfile.lock

# PEP 582; used by e.g. github.com/David-OConnor/pyflow
__pypackages__/

# Celery stuff
celerybeat-schedule
celerybeat.pid

# SageMath parsed files
*.sage.py

# Environments
.env
.venv
env/
venv/
ENV/
env.bak/
venv.bak/

# Spyder project settings
.spyderproject
.spyproject

# Rope project settings
.ropeproject

# mkdocs documentation
/site

# mypy
.mypy_cache/
.dmypy.json
dmypy.json

# Pyre type checker
.pyre/

# Editor
.vscode/

# Data
*.npz
dataset/*
notebooks/*
*.pickle

# wandb folder
wandb/*

# model checkpoints
checkpoints/*

# print log
<<<<<<< HEAD
*.txt
test.ipynb
=======
test.ipynb
computeEnergy.ipynb
model_print/*
*.out
>>>>>>> c4a6657f
<|MERGE_RESOLUTION|>--- conflicted
+++ resolved
@@ -144,12 +144,6 @@
 checkpoints/*
 
 # print log
-<<<<<<< HEAD
-*.txt
 test.ipynb
-=======
-test.ipynb
-computeEnergy.ipynb
 model_print/*
-*.out
->>>>>>> c4a6657f
+*.out